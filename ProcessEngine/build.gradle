--- conflicted
+++ resolved
@@ -1,11 +1,6 @@
-apply plugin: 'java'
+//apply plugin: 'java'
+apply plugin: 'war'
 apply plugin: 'idea'
-
-<<<<<<< HEAD
-=======
-version = '1.0.0'
-description = 'The service that provides the process coordination system'
-group = ['server', 'service' ]
 
 
 configurations {
@@ -20,7 +15,6 @@
     }
     tomcatExtCompile {
         description = "Those classes that depend on tomcat as webhost"
-        transitive = true
         extendsFrom webCompile
     }
 }
@@ -43,16 +37,58 @@
 }
 
 
->>>>>>> 15e2ce80
 sourceCompatibility = JavaVersion.VERSION_1_7
 targetCompatibility = JavaVersion.VERSION_1_7
-
 
 sourceSets {
     main {
         java {
-            srcDir 'src'
+            srcDir 'src/main'
         }
     }
+    web {
+        java {
+            srcDir 'src/web'
+        }
+        compileClasspath = compileClasspath+files(main.runtimeClasspath)
+        runtimeClasspath = runtimeClasspath+files(main.runtimeClasspath)
+    }
 
-}+    tomcatExt {
+        java {
+            srcDir 'src/tomcat'
+        }
+        compileClasspath = compileClasspath+files(web.runtimeClasspath)
+        compileClasspath.each({ println ("Tomcat compile classpath: $it")})
+        runtimeClasspath = runtimeClasspath+files(web.runtimeClasspath)
+    }
+
+}
+
+war {
+    from sourceSets.main.output
+    from sourceSets.web.output
+    from sourceSets.tomcatExt.output
+}
+
+jar {
+    from sourceSets.main.output
+    from sourceSets.web.output
+    from sourceSets.tomcatExt.output
+}
+
+/*
+task tomcatRun(dependsOn: [war, sourceSets.tomcat.runtimeClasspath]) {
+    group='web application'
+    description = "Do everything needed to be able to run as embedded tomcat"
+
+}*/
+/*
+compileWebJava {
+    doFirst {
+        println("webJava")
+        configurations.tomcatExtCompile.allDependencies.each({ println("Dependency: $it")})
+        sourceSets.tomcatExt.compileClasspath.each({ println("CompileClasspath: $it") })
+    }
+}
+*/