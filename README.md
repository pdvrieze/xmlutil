# XmlUtil
[![Build Status](https://dev.azure.com/pdvrieze/xmlutil/_apis/build/status/pdvrieze.xmlutil?branchName=master)](https://dev.azure.com/pdvrieze/xmlutil/_build/latest?definitionId=1&branchName=master)
[![GitHub license](https://img.shields.io/badge/License-Apache%202-blue.svg?style=flat)](COPYING)
- Core:&nbsp;[![Download](https://img.shields.io/maven-central/v/io.github.pdvrieze.xmlutil/core)](https://search.maven.org/artifact/io.github.pdvrieze.xmlutil/core)
- Serialization:&nbsp;[![Download](https://img.shields.io/maven-central/v/io.github.pdvrieze.xmlutil/serialization)](https://search.maven.org/artifact/io.github.pdvrieze.xmlutil/serialization)
- SerialUtil:&nbsp;[![Download](https://img.shields.io/maven-central/v/io.github.pdvrieze.xmlutil/serialutil)](https://search.maven.org/artifact/io.github.pdvrieze.xmlutil/serialutil)

XmlUtil is a set of packages that supports multiplatform XML in Kotlin.

### Introduction
* Gradle wrapper validation: ![Validate Gradle Wrapper](https://github.com/pdvrieze/xmlutil/workflows/Validate%20Gradle%20Wrapper/badge.svg)

This project is a cross-platform XML serialization (wrapping) library compatible with kotlinx.serialization. 
It supports all platforms although native is at beta quality.

Based upon the core xml library, the serialization module supports automatic object
serialization based upon Kotlin's standard serialization library and plugin. 

**Help wanted**: Any help with extending this project is welcome. Help is especially needed for the following aspects:

* Documentation updates
* Testing, in particular more extensive tests. Some tests already exist for both JVM and Android
* Native xml library support: Native is only supported through the cross-platform implementation
  that is somewhat limited in advanced features such as DTD and validation support. 
  Ideally integration with a well-developed native library as an option would be beneficial.

#### Notes
Please note that the JVM target will **not** work on Android due to different
serialization libraries. It is possible to consume the multiplatform targets on
single-target Kotlin although there may be issues with older Gradle versions not
finding the correct version. As a workaround for single-platform Android projects,
try adding the following code to your Gradle build file:

```kotlin
kotlin {
    target {
        attributes {
            if (KotlinPlatformType.attribute !in this) {
                attribute(KotlinPlatformType.attribute, KotlinPlatformType.androidJvm)
            }
        }
    }
}

KotlinPlatformType.setupAttributesMatchingStrategy(dependencies.attributesSchema)
```
This code tells Gradle that are targeting Android when it resolves multi-platform libraries.
In other cases you can use the different platform types.

### Versioning scheme
This library is based upon the unstable [kotlinx.serialization](https://github.com/Kotlin/kotlinx.serialization) library. 
While every effort is made to limit incompatible changes, this cannot be guaranteed even in "minor" versions when
the changes are due to bugs. These changes *should* mostly be limited to the serialization part of the library.

## How to use
The library is designed as a multiplatform Kotlin module, but platform-specific versions can also be used were appropriate.
### Add repository
The project's Maven access is hosted on OSS Sonatype (and available from Maven Central).

Releases can be added from **maven central**

Snapshots are available from the default maven central snapshot repository:
```groovy
repositories {
	maven {
		url  "https://central.sonatype.com/repository/maven-snapshots/"
	}
}
```

### Core
It should be noted that the JVM and Android packages are no longer part
of the multiplatform publication (they are combined into a `jvmCommon`)
package. The `JVM` and `Android` packages provide the native
implementations and depend on (publishing) the `jvmCommon` package.
#### multiplatform (will default to multiplatform implementation for JVM/Android)
```
   implementation("io.github.pdvrieze.xmlutil:core:0.91.2")
```
#### **Optional** JVM – uses the stax API _not available_ on Android
```
   implementation("io.github.pdvrieze.xmlutil:core-jdk:0.91.2")
```
#### **Optional** Android – Uses the android streaming library
```
   implementation("io.github.pdvrieze.xmlutil:core-android:0.91.2")
```
#### JS – Wraps DOM
```
   implementation("io.github.pdvrieze.xmlutil:core-js:0.91.2")
```

#### Native
Has platform independent implementations of xml parsing/serialization
(based upon the Android implementation) and DOM (a simple implementation
that mirrors the Java API)

### Serialization
#### multiplatform (this coordinate should be used by default)
```
   implementation("io.github.pdvrieze.xmlutil:serialization:0.91.2")
```

#### JVM (also works for Android)
```
   implementation("io.github.pdvrieze.xmlutil:serialization-jvm:0.91.2")
```
<<<<<<< HEAD
#### -Android- (Deprecated - this is dependency only - it has no code)
** Deprecated **
```
   implementation("io.github.pdvrieze.xmlutil:serialization-android:0.91.2")
```

This version is merely a dependency to the main module that no longer has the android
specific artefact as this is not supported by kotlin (and has resolution issues).
=======
>>>>>>> 0dfe7cb9

#### js
```
   implementation("io.github.pdvrieze.xmlutil:serialization-js:0.91.2")
```

### -Ktor- (Deprecated)

**Deprecated**

This library is no longer supported. Instead use official Ktor xml serialization
support. It is mostly equal to this version.

## Serialization help
### Hello world
To serialize a very simple type you have the following:
```kotlin
@Serializable
data class HelloWorld(val user: String)

println(XML.encodeToString(HelloWorld("You!")))
```

To deserialize you would do:
```kotlin
@Serializable
data class HelloWorld(val user: String)

XML.decodeFromString(HelloWorld.serializer(), "<HelloWorld user='You!' />")
```

Please look at the examples and the documentation for further features
that can influence: the tag names/namespaces used, the actual structure
used (how lists and polymorphic types are handled), etc.

### Examples
You should be able to find examples in the [Examples module](examples/README.md)
### Format
The entrypoint to the library is the `XML` format. There is a default, but often a child is better. 
Custom formats are created through:
```kotlin
val format = XML(mySerialModule) {  
    // configuration options
    autoPolymorphism = true 
}
```
The following options are available when using the XML format builder:

| Option                     | Description                                                                                                                                                                                                                                                                 |
|----------------------------|-----------------------------------------------------------------------------------------------------------------------------------------------------------------------------------------------------------------------------------------------------------------------------| 
| `repairNamespaces`         | Should namespaces automatically be repaired. This option will be passed on to the `XmlWriter`                                                                                                                                                                               |
| `xmlDeclMode`              | The mode to use for emitting XML declarations (<?xml ...?>). Replaces omitXmlDecl for more finegrained control                                                                                                                                                              |
| `indentString`             | The indentation to use. Must be a combination of XML whitespace or comments (this is checked). This is passed to the `XmlWriter`                                                                                                                                            |
| -`autoPolymorphic`-        | *Deprecated* Shorcut to `policy.autoPolymorphic`                                                                                                                                                                                                                            |                                                                                                                                                                                                                                                                      |
| `isInlineCollapsed`        | If `true`(default) the content of an inline type is used directly, with the name of the inline type.                                                                                                                                                                        |
| `xmlVersion`               | Which xml version will be written/declared (default XML 1.1)                                                                                                                                                                                                                |
| `isCollectingNSAttributes` | (Attempt to) collect all needed namespace declarations and emit them on the root tag, this does have a performance overhead                                                                                                                                                 |
| `defaultToGenericParser`   | Use the generic parser, rather than the platform specific one.                                                                                                                                                                                                              |
| `policy`                   | This is a class that can be used to define a custom policy that informs how the kotlin structure is translated to XML. It drives most complex configuration                                                                                                                 |
| `defaultPolicy {}`         | Builder that allows configuring the default policy. This policy is stable, it doesn't change across versions.                                                                                                                                                               |
| `recommended_0_86_3 {}`    | Builder that sets the policy to the recommended defaults per version 0.86.3, this is stable and includes: autopolymorphic, inlineCollapsed, indent=4, p.pedantic, p.typeDiscriminatorName=xsi:type, encodeDefault=ANNOTATED, throwOnRepeatedElement, isStrictAttributeNames |                                                                                                                                                                                                                  
| `recommended_0_90_2 {}`    | Builder that sets the policy to the recommended defaults per version 0.90.2, this is stable and extends from 0.86.3. It uses xml 1.1, strict booleans, and minimal xml declaration                                                                                          |                                                                                                                                                                                                                  
| `fast_0_90_2 {}`           | Builder that sets the policy to the recommended for fast parsing. This reduces error checks, but otherwise has the same semantics as 0.90.2.                                                                                                                                |                                                                                                                                                                                                                  
| `recommended {}`           | Builder that sets the policy to the *currently* recommended defaults (the 0.90.2 configuration)                                                                                                                                                                             |                                                                                                                                                                                                                  
| -`indent`-                 | *Deprecated for reading*: The indentation level (in spaces) to use. This is backed by `indentString`. Reading is "invalid" for `indentString` values that are not purely string sequences. Writing it will set indentation as the specified amount of spaces.               |
| -`omitXmlDecl`-            | *Deprecated* (use `xmlDeclMode`). Should the generated XML contain an XML declaration or not. This is passed to the `XmlWriter`                                                                                                                                             |
| -`unknownChildHandler`-    | *Deprecated into policy* A function that is called when an unknown child is found. By default an exception is thrown but the function can silently ignore it as well.                                                                                                       |

The properties that have been moved into the policy can still be set in the builder,
but are no longer able to be read through the config object.

The following options are available as part of the default policy builder. Note that the policy
is designed to allow configuration through code, but the default policy has significant
configuration options available.

| Option                   | Description                                                                                                                                                                                                                                                                                                             |
|--------------------------|-------------------------------------------------------------------------------------------------------------------------------------------------------------------------------------------------------------------------------------------------------------------------------------------------------------------------|
| `pedantic`               | Fail on output type specifications that are incompatible with the data, rather than silently correcting this                                                                                                                                                                                                            |
| `autoPolymorphic`        | When not specifying a custom policy this determines whether polymorphism is handled without wrappers. This replaces `XmlPolyChildren`, but changes serialization where that annotation is not applied. This option will become the default in the future although XmlPolyChildren will retain precedence (when present) |
| `encodeDefault`          | Determine whether in which cases default values should be encoded.                                                                                                                                                                                                                                                      |
| `unknownChildHandler`    | A function that is called when an unknown child is found. By default an exception is thrown but the function can silently ignore it as well.                                                                                                                                                                            |
| `typeDiscriminatorName`  | This property determines the type discriminator attribute used. It is always recognised, but not serialized in transparent polymorphic (autoPolymorphic) mode. If this is null, a wrapper tag with type attribute is used instead of a discriminator.                                                                   |
| `throwOnRepeatedElement` | Rather than silently allowing a repeated element (not part of a list), throw an exception if the element occurs multiple times.                                                                                                                                                                                         |
| `verifyElementOrder`     | While element order (when specified using `@XmlBefore` and `@XmlAfter`) is always used for serialization, this flag allows checking this order on inputs.                                                                                                                                                               |
| `isStrictAttributeNames` | Enables stricter, standard compliant attribute name mapping in respect to default/null namespaces. Mainly relevant to decoding.                                                                                                                                                                                         |
| `isStrictBoolean`        | Parse boolean variables according to the XML Schema standard.                                                                                                                                                                                                                                                           |
| `isXmlFloat`             | Encode xml float/double values according to the XML Schema standard, not the JVM one (infinity is encoded differently)                                                                                                                                                                                                  | 

### Algorithms
XML and Kotlin data types are not perfectly alligned. As such there are some
algorithms that aim to automatically make a "best attempt" at structuring the XML
document. Most of this is implemented in the *default* `XmlSerializationPolicy`
implementation, but this can be customized/replaced with a policy that results
in a different structure. The policy includes the mapping from types/attributes
to tag and attribute names.

#### Storage type
In the default policy, the way a field is stored is automatically determined to be one of: Element, Attribute, Text or
Mixed. Mixed is a special type that allows for mixing of text and element content and requires some special treatment.:
- If a field is annotated with `@XmlElement` or `XmlValue` this will take precedence. The XmlValue tag will
  allow the field to hold element text content (direct only).
- If the serializer is a primitive this will normally be serialized as attribute
- If the serializer is a list, if there is an `@XmlChildrenName` annotation, this
  will trigger named list mode where a wrapper tag (element) is used. Otherwise
  the list elements, even primitives, will be written directly as tags (even
  primitives) without any wrapper list tags.
- If a list has the `@XmlValue` tag, this will allow the list to hold mixed content.
  To actually support text content it needs to be a list of `Any`. This should 
  also be polymorphic (but the annotation is required).
  - Lists of `Element`s (using `ElementSerializer`) and `CompactFragment`s support
  arbitrary content and provide it as lists of fragments or nodes. 
- If a primitive is written as tag, the type name is used as tag name,
  and value as its element content.
- A primitive written as TEXT will be text content only, but note that there are
  only few cases where this is valid.
- Polymorphic properties are treated specially in that the system does not
  use/require wrappers. Instead it will use the tag name to determine the type.
  The name used is either specified by an `@XmlPolyChildren` annotation or through the
  type's `serialDescriptor`. This also works inside lists, including
  transparent (invisible) lists. If multiple polymorphic properties have the
  same subtags, this is an error that may lead to undefined behaviour (you can
  use the `@XmlPolyChildren` to have different names).
  
  A custom policy is able to determine on individual basis whether transparent
  polymorphism should be used, but the default policy provides an overall toggle
  (which also respects the autopolymorphic property of the configuration builder).
  The default will always trigger transparent mode if `XmlPolyChildren` is present.
  
- If the serializer is polymorphic, tag mode will be enforced. If `@XmlPolyChildren`
  is specified or `autoPolymorphic` is set it triggers transparent polymorphism
  mode where the child name is used to look up the property it belongs to. (note
  that this is incorrect with multiple properties that could contain the same
  polymorphic value - unless @XmlPolyChildren overrides it).
- Otherwise it will be written as a tag.

#### Tag/attribute name
The way the name is determined is configured/implemented through the configured policy. The documentation below
is for the default policy. This is designed to allow customization by users.

Based upon the storage type, the effective name for an attribute is determined as follows:
- `@XmlSerialName` at property declaration site
- `@XmlSerialName` at type declaration site
- `@SerialName` at property declaration site
- property name at property declaration site (note that the `@SerialName` annotation is invisible to the encoder)

The effective name for a regular tag is determined as follows for normal serializers:
- `@XmlSerialName` at property declaration site
- `@XmlSerialName` at type declaration site
- `@SerialName` at type declaration site
- type name at type declaration site.
The default type declaration type name is the Kotlin/Java type name (and long). The system will try to shorten this by
eliding the package name. This is configurable in the policy. 

The effective name for a polymorphic child is determined as follows:
- If the child is transparent, the annotations/serial name of the effective type is used (unless overridden by `@XmlPolyChildren`)
- If the child is not transparent, the container is treated as a regular tag. It will have a `type` attribute to contain
  the serial name of the type (shortened to share the package name with the container). The value will use the default
  name `value`.

The implementation if serialization in the Kotlin compiler does not allow distinguishing between the automatic name and
a `@SerialName` annotation. The default implementation supposes that if there is a '`.`' character in the name, this is
a java type name and it strips the package out. (This also when it could be an attribute).

If you need to support names with dots in your format, either use the `@XmlSerialName` annotation, or use a
different policy.

### Annotations

The annotations that specify names have common attributes: `value:String`,
`namespace:String` and `prefix:string`. They have common semantics:

| parameter           | description                                                                                                                                  |
|---------------------|----------------------------------------------------------------------------------------------------------------------------------------------|
| `value: String`     | The local part of the tag name to use. If optional and not specified the serial name of the property/type will be used.                      |
| `namespace: String` | The namespace part of the tag name to use. If not specifies defaults to the namespace of the containing tag                                  |
| `prefix: String`    | Suggested prefix to use, overridden by existing prefixes for the namespace. Will cause a namespace declaration/prefix to be added if needed. |

Annotation explanation.

| Annotation                  | Property                                               | Description                                                                                                                                                                                                                                                                                                                                                                                                                                                                                            |
|-----------------------------|--------------------------------------------------------|--------------------------------------------------------------------------------------------------------------------------------------------------------------------------------------------------------------------------------------------------------------------------------------------------------------------------------------------------------------------------------------------------------------------------------------------------------------------------------------------------------|
| `@XmlSerialName`            |                                                        | Specify more detailed name information than can be provided by `kotlinx.serialization.SerialName`. In particular, it is not reliably possible to distinguish between `@SerialName` and the type name. We also need to specify namespace and prefix information.                                                                                                                                                                                                                                        |
|                             | `value: String`, `namespace: String`, `prefix: String` | See table above.                                                                                                                                                                                                                                                                                                                                                                                                                                                                                       |
| ~~`@XmlNamespaceDeclSpec`~~ |                                                        | *Deprecated in favour of [XmlNamespaceDeclSpec]. Annotation allowing to specify namespaces specifications to be generated upon the element. As multiple annotations are not supported by the plugin this uses a single string. The string separates the namespaces using a semicolon (`;`). Each declaration is of the form (prefix)=(namespace). To specify the default namespace it is valid to omit the equals sign.                                                                                |
|                             | `value: String`                                        | The actual specification: `"prefix1=urn:namespace1;defaultNamespace"`                                                                                                                                                                                                                                                                                                                                                                                                                                  |
| `@XmlNamespaceDeclSpecs`    |                                                        | Annotation allowing to specify namespaces specifications to be generated upon the element. As multiple annotations are not supported by the plugin this uses a single string. Each declaration is of the form (prefix)=(namespace). To specify the default namespace it is valid to omit the equals sign.                                                                                                                                                                                              |
|                             | `vararg value: String`                                 | The actual specification: `"prefix1=urn:namespace1", "defaultNamespace"`                                                                                                                                                                                                                                                                                                                                                                                                                               |
| `@XmlPolyChildren`          |                                                        | Indicate the valid polymorphic children for this element. This is a legacy annotation supporting polymorphic (de)serialization without modules.                                                                                                                                                                                                                                                                                                                                                        |
|                             | `value: Array<String>`                                 | Each string specifies a child according to the following format: `childSerialName[=[prefix:]localName]`. The `childSerialName` is the name value of the descriptor. By default that would be the class name, but `@SerialName` will change that. If the name is prefixed with a `.` the package name of the container will be prefixed. Prefix is the namespace prefix to use (the namespace will be looked up based upon this). Localname allows to specify the local name of the tag.                |
| `@XmlChildrenName`          |                                                        | Specify additional information about child values in collections. This is only used for primitives, not for classes that have their own independent name. The outer tag name is determined regularly.                                                                                                                                                                                                                                                                                                  |
|                             | `value: String`                                        | **Mandatory**, see table above.                                                                                                                                                                                                                                                                                                                                                                                                                                                                        |
|                             | `namespace: String`, `prefix: String`                  | See table above.                                                                                                                                                                                                                                                                                                                                                                                                                                                                                       |
| `@XmlKeyName`               |                                                        | Used to specify the xml name used for the key attribute/tag of a map.                                                                                                                                                                                                                                                                                                                                                                                                                                  |
|                             | `value: String`                                        | **Mandatory**, see table above.                                                                                                                                                                                                                                                                                                                                                                                                                                                                        |
|                             | `namespace: String`, `prefix: String`                  | See table above.                                                                                                                                                                                                                                                                                                                                                                                                                                                                                       |
| `@XmlMapEntryName`          |                                                        | Dual use annotation that both forces explicit map entry wrappers and specifies the tag name used. The default is to elude the wrappers in the case that data does not contain an attribute with the name of the key.                                                                                                                                                                                                                                                                                   |
|                             | `value: String`                                        | **Mandatory**, see table above.                                                                                                                                                                                                                                                                                                                                                                                                                                                                        |
|                             | `namespace: String`, `prefix: String`                  | See table above.                                                                                                                                                                                                                                                                                                                                                                                                                                                                                       |
| `@XmlElement`               |                                                        | Force a property that could be an attribute to be an element. Note that default behaviour requires this annotation to be absent.                                                                                                                                                                                                                                                                                                                                                                       |
|                             | `value: Boolean`                                       | `true` to indicate serialization as tag, `false` to indicate serialization as attribute. Note that not all values can be serialized as attribute.                                                                                                                                                                                                                                                                                                                                                      |
| `@XmlValue`                 |                                                        | Force a property to be content of the tag (for the object containing the property). This is both for text content (polymorphic including a primitive), but if the type is a list of tag-like types (`Node`, `Element`, `CompactFragment`) it will also allow mixed content of tags not supported by the base type. Strings will be serialized/deserialized as (tag soup) string content without wrapper.                                                                                               |
|                             | `value: Boolean`                                       | `true` to indicate the value. `false` and absence are equivalent.                                                                                                                                                                                                                                                                                                                                                                                                                                      |
| `@XmlId`                    |                                                        | Annotation to mark the value as an ID attribute. This implies that the element is an attribute. This will allow the serializer to enforce uniqueness.                                                                                                                                                                                                                                                                                                                                                  |
| `@XmlIgnoreWhitespace`      |                                                        | Determine whether whitespace should be ignored or preserved for the tag.                                                                                                                                                                                                                                                                                                                                                                                                                               |
|                             | `value: Boolean`                                       | `true` if whitespace is to be ignored, `false` if preserved.                                                                                                                                                                                                                                                                                                                                                                                                                                           |
| `@XmlOtherAttributes`       |                                                        | This annotation allows handling wildcard attributes. It should be specified on a  `Map<QName, String>` to store unsupported attributes. The key is preferred to be a QName, alternatively it must convert to String (this could be "prefix:localName"). The value must be a String type. **Note** that if the key runtime type is a `QName` the value is directly used as attribute name without using the key serializer.                                                                             |
| `@XmlCData`                 |                                                        | Mark the property for serialization as CData, rather than text (where appropriate). If used on a property this will override the annotation on a type. This is the only context in which a value of `false` is different from omitting the annotation.                                                                                                                                                                                                                                                 |
| `@XmlDefault`               |                                                        | Allow a property to be omitted with a default serialized string. This annotation primarily supports older versions of the framework that do not support default attribute values. The default value will not be written out if matched.                                                                                                                                                                                                                                                                |
|                             | `value: String`                                        | The default value used if no value is specified. The value is parsed as if there was textual substitution of this value into the serialized XML.                                                                                                                                                                                                                                                                                                                                                       |
| `@XmlBefore`                |                                                        | Require this property to be serialized before other (sibling) properties. Together [XmlBefore] and [XmlAfter] define a partial order over the properties. Using this annotation may cause values to be serialized as elements rather than attributes where not explicitly specified as attributes. If there is a conflict between serialization type (attribute/element) this takes precendence over this attribute. The names are the serialNames of the properties being serialized (not XML names). |
|                             | `value: Array<String>`                                 | The serial names of all the children that should be serialized after this one (uses the [kotlinx.serialization.SerialName] value or field name).                                                                                                                                                                                                                                                                                                                                                       |
| `@XmlAfter`                 |                                                        | Require this property to be serialized after other (sibling) properties. Together [XmlBefore] and [XmlAfter] define a partial order over the properties. Using this annotation may cause values to be serialized as elements rather than attributes where not explicitly specified as attributes. If there is a conflict between serialization type (attribute/element) this takes precendence over this attribute. The names are the serialNames of the properties being serialized (not XML names).  |
|                             | `value: Array<String>`                                 | The serial names of all the children that should be serialized before this one (uses the [kotlinx.serialization.SerialName] value or field name).                                                                                                                                                                                                                                                                                                                                                      |

### Special types
These types have contextual support by default (without needed user intervention),
but the serializer can also be specified explicitly by the user. They get special
treatment to support their features.

#### `QName`
By default (configurable by the policy) QName is handled by special logic that
stores QNames in a prefix:localName manner ensuring the prefix is valid in the
tag. Many XML standards use this approach for string attributes.

#### `CompactFragment`
The `CompactFragment` class is a special class (with supporting serializer) that will be able to capture the tag soup
content of an element. Instead of using regular serialization its custom serializer will (in the case of xml serialization)
directly read all the child content of the tag and store it as string content. It will also make a best effort attempt
at retaining all namespace declarations necessary to understand this tag soup.

Alternatively the serialutil subproject contains the `nl.adaptivity.serialutil.MixedContent` type that allows for
typesafe serialization/deserialization of mixed content with the proviso that the serialModule must use Any as the
baseclass for the content. 

### Modules

#### core
Container for the core library (versions)

#### core.common
All code shared between JavaScript and Java (either jvm or android)

#### core.common-nonshared
All code that is common, but not shared between Jvm and Android platforms

#### core.android
Code specific to the Android platform (Pulls in core.java as API dependency). This is a regular jar rather than an AAR
as the only specific thing to Android is the XML library

#### core.java
Implementation of the shared code for Java based platforms (both Android and JVM)

#### core.js
JavaScript based implementation

#### core.jvm
Code unique to the JVM platform (Pulls in core.java as API dependency)

#### Serialization
The kotlinx.serialization plugin to allow serialization to XML

#### Serialization.java
The java version of the serialization plugin. Please note that it does not pull in the platform specific library. The
core library is dependent on the actual platform used (JVM or Android). This library only pulls in the shared Java code.

#### Serialization.jvm
The JVM version merely uses the jvm platform xml library but the serialization is
#### Serialization.android

#### Serialization.js
The JavaScript version of the serialization plugin.

#### Serialization.test-android
An android test project to test serialization on Android.<|MERGE_RESOLUTION|>--- conflicted
+++ resolved
@@ -105,17 +105,6 @@
 ```
    implementation("io.github.pdvrieze.xmlutil:serialization-jvm:0.91.2")
 ```
-<<<<<<< HEAD
-#### -Android- (Deprecated - this is dependency only - it has no code)
-** Deprecated **
-```
-   implementation("io.github.pdvrieze.xmlutil:serialization-android:0.91.2")
-```
-
-This version is merely a dependency to the main module that no longer has the android
-specific artefact as this is not supported by kotlin (and has resolution issues).
-=======
->>>>>>> 0dfe7cb9
 
 #### js
 ```
