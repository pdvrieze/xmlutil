--- conflicted
+++ resolved
@@ -12,11 +12,7 @@
 kotlinx-serialization = "1.7.0"
 kxml2 = "2.3.0"
 woodstox = "6.6.2"
-<<<<<<< HEAD
-xmlutil = "0.90.1"
-=======
-xmlutil = "0.90.2-SNAPSHOT"
->>>>>>> bd1b782e
+xmlutil = "0.90.2-beta1"
 
 [libraries]
 jmhCore = { module = "org.openjdk.jmh:jmh-core", version.ref = "jmh-core"}
