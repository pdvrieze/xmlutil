[versions]
apiVersion = "2.0"
binaryValidator = "0.18.1"
dateTime = "0.7.1"
dokka = "2.0.0"
javaVersion = "8"
jmh = "0.7.3"
jmh-core = "1.37"
benchmark = "0.4.14"
junit5-jupiter = "5.13.4"
kotlin = "2.2.0"
kotlinx-serialization = "1.9.0"
kotlinx-io = "0.8.0"
kxml2 = "2.3.0"
<<<<<<< HEAD
woodstox = "7.1.1"
xmlutil = "0.91.3-SNAPSHOT"
=======
woodstox = "7.1.0"
xmlutil = "0.91.2"
httpComponents = "4.5.14"
httpComponents5 = "5.5"
>>>>>>> 1aaeae3f

[libraries]
jmhCore = { module = "org.openjdk.jmh:jmh-core", version.ref = "jmh-core"}
kxml2 = { module = "net.sf.kxml:kxml2", version.ref = "kxml2" }
woodstox = { module = "com.fasterxml.woodstox:woodstox-core", version.ref = "woodstox" }

httpclient = { module = "org.apache.httpcomponents.client5:httpclient5", version.ref="httpComponents5" }

junit5-api = { module = "org.junit.jupiter:junit-jupiter-api", version.ref = "junit5-jupiter" }
junit5-engine = { module = "org.junit.jupiter:junit-jupiter-engine", version.ref = "junit5-jupiter" }

datetime = { module = "org.jetbrains.kotlinx:kotlinx-datetime", version.ref = "dateTime" }
kotlin-reflect = { module = "org.jetbrains.kotlin:kotlin-reflect", version.ref = "kotlin"}
benchmark-runtime = { module = "org.jetbrains.kotlinx:kotlinx-benchmark-runtime", version.ref = "benchmark"}
serialization-core = { module = "org.jetbrains.kotlinx:kotlinx-serialization-core", version.ref = "kotlinx-serialization" }
serialization-json = { module = "org.jetbrains.kotlinx:kotlinx-serialization-json", version.ref = "kotlinx-serialization" }
kotlinx-io-core = { module="org.jetbrains.kotlinx:kotlinx-io-core", version.ref="kotlinx-io" }
kotlinx-atomicfu = { module = "org.jetbrains.kotlinx:atomicfu", version = "0.29.0" }
kotlin-test-junit5 = { module = "org.jetbrains.kotlin:kotlin-test-junit5", version.ref = "kotlin" }

[plugins]
binaryValidator = { id = "org.jetbrains.kotlinx.binary-compatibility-validator", version.ref = "binaryValidator" }
dokka = { id = "org.jetbrains.dokka", version.ref = "dokka" }
jmh = { id = "me.champeau.jmh", version.ref = "jmh" }
benchmark = { id = "org.jetbrains.kotlinx.benchmark", version.ref = "benchmark" }
kotlinMultiplatform = { id = "org.jetbrains.kotlin.multiplatform", version.ref = "kotlin" }
kotlinSerialization = { id = "org.jetbrains.kotlin.plugin.serialization", version.ref = "kotlin" }
allopen = { id = "org.jetbrains.kotlin.plugin.allopen", version.ref = "kotlin" }<|MERGE_RESOLUTION|>--- conflicted
+++ resolved
@@ -12,21 +12,17 @@
 kotlinx-serialization = "1.9.0"
 kotlinx-io = "0.8.0"
 kxml2 = "2.3.0"
-<<<<<<< HEAD
 woodstox = "7.1.1"
 xmlutil = "0.91.3-SNAPSHOT"
-=======
-woodstox = "7.1.0"
-xmlutil = "0.91.2"
 httpComponents = "4.5.14"
 httpComponents5 = "5.5"
->>>>>>> 1aaeae3f
 
 [libraries]
 jmhCore = { module = "org.openjdk.jmh:jmh-core", version.ref = "jmh-core"}
 kxml2 = { module = "net.sf.kxml:kxml2", version.ref = "kxml2" }
 woodstox = { module = "com.fasterxml.woodstox:woodstox-core", version.ref = "woodstox" }
 
+httpclient5 = { module = "org.apache.httpcomponents.client5:httpclient5", version.ref="httpComponents5" }
 httpclient = { module = "org.apache.httpcomponents.client5:httpclient5", version.ref="httpComponents5" }
 
 junit5-api = { module = "org.junit.jupiter:junit-jupiter-api", version.ref = "junit5-jupiter" }
