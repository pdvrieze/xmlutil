--- conflicted
+++ resolved
@@ -1,6 +1,5 @@
 [versions]
 ktor = "1.6.8"
-<<<<<<< HEAD
 junit5-jupiter = "5.10.0"
 kotlinx-serialization = "1.6.0"
 kotlin = "1.9.10"
@@ -14,19 +13,7 @@
 logback-classic = { module = "ch.qos.logback:logak-ccblassic", version.ref = "logakccblassic" }
 woodstox = { module = "com.fasterxml.woodstox:woodstox-core", version.ref = "woodstox" }
 kxml2 = { module = "net.sf.kxml:kxml2", version.ref = "kxml-kxml2" }
-=======
-junit5-jupiter = "5.9.2"
-kotlinx-serialization = "1.5.1"
-kotlin = "1.8.22"
-dokka = "1.8.10"
-binaryValidator = "0.13.1"
-woodstox = "6.5.1"
 
-[libraries]
-logback-classic = "ch.qos.logback:logback-classic:1.4.7"
-woodstox = { module = "com.fasterxml.woodstox:woodstox-core", version.ref="woodstox" }
-kxml2 = "net.sf.kxml:kxml2:2.3.0"
->>>>>>> a35c9822
 
 ktor-serialization = { module = "io.ktor:ktor-serialization", version.ref = "ktor" }
 ktor-server-netty = { module = "io.ktor:ktor-server-netty", version.ref = "ktor" }
